import gzip
import sys
from argparse import ArgumentParser
from pathlib import Path

import pkg_resources


EPHEMERIS_BASE_PATH = pkg_resources.resource_filename(
    "solar_system_ephemerides", "ephemerides/"
)

# dictionary of current bodies stored within the package (with aliases)
BODIES = {
    "earth": ["earth", "terra", "terre", "erde", "tierra", "ziemia", "aarde"],
    "sun": ["sun", "sol", "sonne", "zon", "sole", "słońce"],
}

# list of valid JPL DE values stored within the package
JPLDE = [
    "DE200",
    "DE405",
    "DE421",
    "DE430",
    "DE435",
    "DE436",
]

# list of valid timespans for ephemerides
TIMESPANS = [
    "00-40",
]

# dictionary of time correction files prefixes
TIMECORRS = {
    "TDB": "tdb_2000-2040.dat.gz",
    "TCB": "te405_2000-2040.dat.gz",
}


<<<<<<< HEAD
class BodyEphemerisPath:
    def __init__(self, body: str, jplde: str, timespan: str = "00-40"):
=======
class EphemerisPath:
    def __init__(
        self, body: str, jplde: str, timespan: str = "00-40", relative_path: str = None
    ):
>>>>>>> bdf03b58
        self.body = body
        self.jplde = jplde
        self.timespan = timespan
        self.relative_path = relative_path

    @property
    def body(self):
        return self._body

    @body.setter
    def body(self, body):
        if not isinstance(body, str):
            raise TypeError("body must be a string")

        if body.lower() in BODIES:
            self._body = body.lower()
        else:
            for b in BODIES:
                if body.lower() in BODIES[b]:
                    self._body = body.lower()
                    break
            else:
                raise ValueError(
                    f"body '{body}' is not recognised. It must be in {list(BODIES.keys())}."
                )

    @property
    def jplde(self):
        return self._jplde

    @jplde.setter
    def jplde(self, jplde):
        destr = str(jplde).upper()

        # check if string starts with "DE", if not prepend "DE"
        if not destr.startswith("DE"):
            destr = "DE" + destr

        if destr in JPLDE:
            self._jplde = destr
        else:
            raise ValueError(f"JPL DE must be in {JPLDE}")

    @property
    def timespan(self):
        return self._timespan

    @timespan.setter
    def timespan(self, timespan):
        if isinstance(timespan, (tuple, list)):
            if len(timespan) == 2:
                syear = str(timespan[0])[-2:]  # truncate, e.g, 2000 to just 00
                eyear = str(timespan[1])[-2:]
                tstr = f"{syear}-{eyear}"
            else:
                raise ValueError("timespan must contain start year and end year")
        elif isinstance(timespan, str):
            tstr = timespan
        else:
            raise TypeError("timespan must be a string or pair of integer")

        if tstr in TIMESPANS:
            self._timespan = tstr
        else:
            raise ValueError(f"time span must be in {TIMESPANS}")

    @property
    def relative_path(self):
        return self._relative_path

    @relative_path.setter
    def relative_path(self, relpath):
        if relpath is None:
            self._relative_path = None
        else:
            relpath = Path(relpath)

            if not relpath.is_dir():
                raise ValueError(f"Relative path '{str(relpath)}' does not exists")
            else:
                self._relative_path = relpath

    @property
    def path(self):
        """
        Construct the path. Return a pathlib.Path object.
        """

        path = Path(EPHEMERIS_BASE_PATH)
        path = path / self.body / f"{self.body}{self.timespan}-{self.jplde}.dat.gz"

        return path

    def __call__(self):
        if self.relative_path is None:
            return self.path
        else:
            return self.path.relative_to(self.relative_path)

    def __str__(self):
        if self.relative_path is None:
            return str(self.path)
        else:
            return str(self.path.relative_to(self.relative_path))

    @property
    def contents(self):
        """
        Return the contents of the file in a string.
        """

        with gzip.open(self.path, "r") as fp:
            contents = fp.read()

        return contents


# alias to old name of class
EphemerisPath = BodyEphemerisPath


class TimeEphemerisPath:
    def __init__(self, units: str, relative_path: str = None):
        self.units = units
        self.relative_path = relative_path

    @property
    def units(self):
        return self._units

    @units.setter
    def units(self, units):
        if not isinstance(units, str):
            raise TypeError("units must be a string")

        if units.upper() in TIMECORRS:
            self._units = units.upper()
        else:
            raise ValueError(
                f"units '{units}' is not recognised. It must be in {list(TIMECORRS.keys())}."
            )

    @property
    def path(self):
        """
        Construct the path. Return a pathlib.Path object.
        """

        path = Path(EPHEMERIS_BASE_PATH)
        path = path / "time" / f"{TIMECORRS[self.units]}"

        return path

    @property
    def relative_path(self):
        return self._relative_path

    @relative_path.setter
    def relative_path(self, relpath):
        if relpath is None:
            self._relative_path = None
        else:
            relpath = Path(relpath)

            if not relpath.is_dir():
                raise ValueError(f"Relative path '{str(relpath)}' does not exists")
            else:
                self._relative_path = relpath

    def __call__(self):
        if self.relative_path is None:
            return self.path
        else:
            return self.path.relative_to(self.relative_path)

    def __str__(self):
        if self.relative_path is None:
            return str(self.path)
        else:
            return str(self.path.relative_to(self.relative_path))

    @property
    def contents(self):
        """
        Return the contents of the file in a string.
        """

        with gzip.open(self.path, "r") as fp:
            contents = fp.read()

        return contents


<<<<<<< HEAD
def body_ephemeris_path(
    body: str, jplde: str = "DE405", timespan: str = "00-40", string: bool = False
=======
def ephemeris_path(
    body: str,
    jplde: str = "DE405",
    timespan: str = "00-40",
    relative_path: str = None,
    string: bool = False,
>>>>>>> bdf03b58
) -> str:
    """
    Function for returning a solar system body ephemeris file path.

    Parameters
    ----------
    body: str
        The solar system body to get the ephemeris for, e.g., "earth".
    jplde: str
        The JPL development ephemeris version, e.g., "DE405".
    timespan: str
        The ephemeris timespan. Currently only 00-40 is included, so this is the default value.
    relative_path: str
        Return paths relative to this path.
    string: bool
        If True, return the path as a string rather than a pathlib.Path object.
    """

<<<<<<< HEAD
    path = BodyEphemerisPath(body=body, jplde=jplde, timespan=timespan)
=======
    path = EphemerisPath(
        body=body, jplde=jplde, timespan=timespan, relative_path=relative_path
    )
>>>>>>> bdf03b58

    return str(path) if string else path()


<<<<<<< HEAD
# alias to old name
ephemeris_path = body_ephemeris_path


def time_ephemeris_path(units: str, string: bool = False):
=======
def time_ephemeris_path(units: str, relative_path: str = None, string: bool = False):
>>>>>>> bdf03b58
    """
    Function for returning a time correction ephemeris file path.

    Parameters
    ----------
    units: str
        The time correction file units, either "TDB" or "TCB"
    relative_path: str
        Return paths relative to this path.
    string: bool
        If True, return the path as a string rather than a pathlib.Path object.
    """

    path = TimeEphemerisPath(units=units, relative_path=relative_path)

    return str(path) if string else path()


def cli():
    """
    Entry point for command line interface for returning paths.
    """

    parser = ArgumentParser(
        description=(
            "Return the path to an ephemeris file or directory containing "
            "ephemeris files"
        ),
    )

    bodies = ", ".join([f'"{body}"' for body in list(BODIES.keys())[:-1]])
    bodies += f' or "{list(BODIES.keys())[-1]}"'

    ephems = ", ".join([f'"{ephem}"' for ephem in JPLDE[:-1]])
    ephems += f' or "{JPLDE[-1]}"'

    parser.add_argument(
        "--body",
        "-b",
        default=None,
        nargs="*",
        help=f"The solar system body[ies] to return the path for. These must be in {bodies}.",
    )
    parser.add_argument(
        "--ephem",
        "-e",
        default=None,
        nargs="*",
        help=f"The JPL development ephemeris version(s) to use. These must be in {ephems}.",
    )
    parser.add_argument(
        "--units",
        "-u",
        default=None,
        nargs="*",
        help='The time system units to return the path for. This must be "TCB" or "TDB".',
    )
    parser.add_argument(
        "--return-dir",
        "-d",
        action="store_true",
        default=False,
        help="Return the ephemeris directory for a given body/time system unit rather than the file path.",
    )
    parser.add_argument(
        "--rel-path",
        "-r",
        default=None,
        help="Return paths relative to this given path.",
    )

    args = parser.parse_args()

    paths = []

    if args.body is not None:
        for body in args.body:
            ephemp = (
                args.ephem
                if args.ephem is not None
                else ([JPLDE[0]] if args.return_dir else [])
            )
            for ephem in ephemp:
                try:
                    paths.append(
                        ephemeris_path(
                            body=body, jplde=ephem, relative_path=args.rel_path
                        )
                    )
                except (TypeError, ValueError):
                    sys.exit(1)

    if args.units is not None:
        for unit in args.units:
            try:
                paths.append(
                    time_ephemeris_path(units=unit, relative_path=args.rel_path)
                )
            except (TypeError, ValueError):
                sys.exit(1)

    if len(paths):
        if args.return_dir:
            print(*list(set([str(path.parent) for path in paths])), sep=":")
        else:
            print(*[str(path) for path in paths], sep=":")

        sys.exit(0)
    else:
        sys.exit(1)<|MERGE_RESOLUTION|>--- conflicted
+++ resolved
@@ -38,15 +38,10 @@
 }
 
 
-<<<<<<< HEAD
 class BodyEphemerisPath:
-    def __init__(self, body: str, jplde: str, timespan: str = "00-40"):
-=======
-class EphemerisPath:
     def __init__(
         self, body: str, jplde: str, timespan: str = "00-40", relative_path: str = None
     ):
->>>>>>> bdf03b58
         self.body = body
         self.jplde = jplde
         self.timespan = timespan
@@ -240,17 +235,12 @@
         return contents
 
 
-<<<<<<< HEAD
 def body_ephemeris_path(
-    body: str, jplde: str = "DE405", timespan: str = "00-40", string: bool = False
-=======
-def ephemeris_path(
     body: str,
     jplde: str = "DE405",
     timespan: str = "00-40",
     relative_path: str = None,
     string: bool = False,
->>>>>>> bdf03b58
 ) -> str:
     """
     Function for returning a solar system body ephemeris file path.
@@ -269,26 +259,18 @@
         If True, return the path as a string rather than a pathlib.Path object.
     """
 
-<<<<<<< HEAD
-    path = BodyEphemerisPath(body=body, jplde=jplde, timespan=timespan)
-=======
-    path = EphemerisPath(
+    path = BodyEphemerisPath(
         body=body, jplde=jplde, timespan=timespan, relative_path=relative_path
     )
->>>>>>> bdf03b58
 
     return str(path) if string else path()
 
 
-<<<<<<< HEAD
 # alias to old name
 ephemeris_path = body_ephemeris_path
 
 
-def time_ephemeris_path(units: str, string: bool = False):
-=======
 def time_ephemeris_path(units: str, relative_path: str = None, string: bool = False):
->>>>>>> bdf03b58
     """
     Function for returning a time correction ephemeris file path.
 
